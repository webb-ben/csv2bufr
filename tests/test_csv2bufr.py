###############################################################################
#
# Licensed to the Apache Software Foundation (ASF) under one
# or more contributor license agreements.  See the NOTICE file
# distributed with this work for additional information
# regarding copyright ownership.  The ASF licenses this file
# to you under the Apache License, Version 2.0 (the
# "License"); you may not use this file except in compliance
# with the License.  You may obtain a copy of the License at
#
#   http://www.apache.org/licenses/LICENSE-2.0
#
# Unless required by applicable law or agreed to in writing,
# software distributed under the License is distributed on an
# "AS IS" BASIS, WITHOUT WARRANTIES OR CONDITIONS OF ANY
# KIND, either express or implied.  See the License for the
# specific language governing permissions and limitations
# under the License.
#
###############################################################################

import csv
from io import StringIO
import logging
import json
from types import GeneratorType

from eccodes import (codes_bufr_new_from_samples, codes_release)
import pytest

from csv2bufr import (validate_mapping_dict, apply_scaling, validate_value,
                      transform, SUCCESS)

LOGGER = logging.getLogger(__name__)
LOGGER.setLevel("DEBUG")


# test data
@pytest.fixture
def mapping_dict():
    return {
        "inputDelayedDescriptorReplicationFactor": [],
<<<<<<< HEAD
        "number_header_rows": 1,
        "names_on_row": 1,
=======
>>>>>>> 56c046bd
        "header": [
            {"eccodes_key": "edition", "value": 4},  # noqa
            {"eccodes_key": "masterTableNumber", "value": 0},  # noqa
            {"eccodes_key": "bufrHeaderCentre", "value": 0},  # noqa
            {"eccodes_key": "bufrHeaderSubCentre", "value": 0},  # noqa
            {"eccodes_key": "updateSequenceNumber", "value": 0},  # noqa
            {"eccodes_key": "dataCategory", "value": 0},  # noqa
            {"eccodes_key": "internationalDataSubCategory", "value": 6},  # noqa
            {"eccodes_key": "masterTablesVersionNumber", "value": 36},  # noqa
            {"eccodes_key": "numberOfSubsets", "value": 1},  # noqa
            {"eccodes_key": "observedData", "value": 1},  # noqa
            {"eccodes_key": "compressedData", "value": 0},  # noqa
            {"eccodes_key": "typicalYear", "csv_column": "year"},  # noqa
            {"eccodes_key": "typicalMonth", "csv_column": "month"},  # noqa
            {"eccodes_key": "typicalDay", "csv_column": "day"},  # noqa
            {"eccodes_key": "typicalHour", "csv_column": "hour"},  # noqa
            {"eccodes_key": "typicalMinute", "csv_column": "minute"},  # noqa
            {"eccodes_key": "unexpandedDescriptors","value": [301021, 301011, 301012, 10051, 12101]}  # noqa
        ],
        "data": [
            {"eccodes_key": "#1#year", "csv_column": "year"},  # noqa
            {"eccodes_key": "#1#month", "csv_column": "month"},  # noqa
            {"eccodes_key": "#1#day", "csv_column": "day"},  # noqa
            {"eccodes_key": "#1#hour", "csv_column": "hour"},  # noqa
            {"eccodes_key": "#1#minute", "csv_column": "minute"},  # noqa
            {"eccodes_key": "#1#latitude", "csv_column": "latitude"},  # noqa
            {"eccodes_key": "#1#longitude", "csv_column": "longitude"},  # noqa
            {"eccodes_key": "#1#pressureReducedToMeanSeaLevel", "csv_column": "pressure"},  # noqa
            {"eccodes_key": "#1#airTemperature", "csv_column": "air_temperature"}  # noqa
        ]
    }


@pytest.fixture
def data_dict():
    return {
        "air_temperature": 290.31,
        "pressure": 100130,
        "latitude": 55.154,
        "longitude": 0.0,
        "year": 2021,
        "month": 11,
        "day": 18,
        "hour": 18,
        "minute": 0
    }


@pytest.fixture
def json_template():
    return {
        "id": None,
        "type": "Feature",
        "geometry": {
            "type": "Point",
            "coordinates": [{"eccodes_key": "#1#longitude"},
                            {"eccodes_key": "#1#latitude"}]
        },
        "properties": {
            "phenomenonTime": {
                "format": "{:04d}-{:02d}-{:02d}T{:02d}:{:02d}:00+00:00",
                "args": [
                    {"eccodes_key": "#1#year"},
                    {"eccodes_key": "#1#month"},
                    {"eccodes_key": "#1#day"},
                    {"eccodes_key": "#1#hour"},
                    {"eccodes_key": "#1#minute"}
                ]},
            "resultTime": None,
            "observations": {
                "#1#airTemperature": {
                    "value": {
                        "eccodes_key": "#1#airTemperature"
                    },
                    "cf_standard_name": "air_temperature",
                    "units": {
                        "eccodes_key": "#1#airTemperature->units"
                    },
                    "sensor_height_above_local_ground": None,
                    "sensor_height_above_mean_sea_level": None,
                    "valid_min": None,
                    "valid_max": None,

                    "offset": None
                },
                "#1#pressureReducedToMeanSeaLevel": {
                    "value": {
                        "eccodes_key": "#1#pressureReducedToMeanSeaLevel"
                    },
                    "cf_standard_name": "pressure_at_mean_sea_level",
                    "units": {
                        "eccodes_key":
                            "#1#pressureReducedToMeanSeaLevel->units"
                    },
                    "sensor_height_above_local_ground": None,
                    "sensor_height_above_mean_sea_level": None,
                    "valid_min": None,
                    "valid_max": None,

                    "offset": None
                }
            }
        }
    }


@pytest.fixture
def json_result():
    return {
        "id": "981938dbd97be3e5adc8e7b1c6eb642c",
        "type": "Feature",
        "geometry": {
            "type": "Point",
            "coordinates": [0.0, 55.154]
        },
        "properties": {
            "phenomenonTime": "2021-11-18T18:00:00+00:00",
            "resultTime": None,
            "observations": {
                "#1#airTemperature": {
                    "value": 290.31,
                    "cf_standard_name": "air_temperature",
                    "units": "K",
                    "sensor_height_above_local_ground": None,
                    "sensor_height_above_mean_sea_level": None,
                    "valid_min": None,
                    "valid_max": None,

                    "offset": None
                },
                "#1#pressureReducedToMeanSeaLevel": {
                    "value": 100130.0,
                    "cf_standard_name": "pressure_at_mean_sea_level",
                    "units": "Pa",
                    "sensor_height_above_local_ground": None,
                    "sensor_height_above_mean_sea_level": None,
                    "valid_min": None,
                    "valid_max": None,

                    "offset": None
                }
            }
        }
    }


@pytest.fixture
def data_to_encode():
    return {
            "edition": 4,
            "masterTableNumber": 0,
            "bufrHeaderCentre": 0,
            "bufrHeaderSubCentre": 0,
            "updateSequenceNumber": 0,
            "section1Flags": 0,
            "dataCategory": 0,
            "internationalDataSubCategory": 6,
            "masterTablesVersionNumber": 36,
            "numberOfSubsets": 1,
            "observedData": 1,
            "compressedData": 0,
            "typicalYear": 2021.0,
            "typicalMonth": 11.0,
            "typicalDay": 18.0,
            "typicalHour": 18.0,
            "typicalMinute": 0.0,
            "unexpandedDescriptors": [
                301021,
                301011,
                301012,
                10051,
                12101
            ],
            "#1#year": 2021.0,
            "#1#month": 11.0,
            "#1#day": 18.0,
            "#1#hour": 18.0,
            "#1#minute": 0.0,
            "#1#latitude": 55.154,
            "#1#longitude": 0.0,
            "#1#pressureReducedToMeanSeaLevel": 100130.0,
            "#1#airTemperature": 290.31
    }


@pytest.fixture
def station_dict():
    return {
        "metadata": {
            "last-sync": "2021-10-22"
        },
        "data": {
            "station-name": "test data"
        },
        "wigosIds": [
            {"wid": "0-1-2-ABCD"}
        ]
    }


# test to check whether eccodes is installed
def test_eccodes():
    # call to eccodes library to test if accessible
    bufr_msg = codes_bufr_new_from_samples('BUFR4')
    # call to release the BUFR message
    codes_release(bufr_msg)
    assert True


# test to check validate_mapping_dict is not broken
def test_validate_mapping_dict_pass(mapping_dict):
    success = validate_mapping_dict(mapping_dict)
    assert success == SUCCESS


# test to check validate_mapping_dict fails when we expect it to
def test_validate_mapping_dict_fail():
    # not sure on this one, do we need this test and if so have many
    # different exceptions do we want to test?
    test_data = {
        "inputDelayedDescriptorReplicationFactor": [],
        "header": [],
        "data": [
            {"eccodes_key": "abc", "value": 1, "offset": 1},  # noqa
            {"eccodes_key": "def", "csv_column": "col1", "valid-min": 0, "valid-max": 10},  # noqa
            {"eccodes_key": "ghi", "csv_column": "col2", "valid-min": 250.0, "valid-max": 350.0, "scale": 0.0, "offset":  273.15},  # noqa
            {"eccodes_key": "jkl", "csv_column": "col3", "valid-min": 90000.0, "valid-max": 120000.0, "scale": 2.0, "offset": 0.0}  # noqa
        ]
    }
    try:
        success = validate_mapping_dict(test_data)
    except Exception:
        success = False
    assert success != SUCCESS


# test to make sure apply_scaling works as expected
def test_apply_scaling():
    scale = 1
    offset = 20.0
    test_value = 10.0
    assert 120.0 == apply_scaling(test_value, scale, offset)


# test to check that valid_value works
def test_validate_value_pass():
    input_value = 10.0
    try:
        value = validate_value("test value", input_value, 0.0, 100.0, False)
    except Exception:
        assert False
    assert value == input_value


# test to check that valid_value fails when we expect it to
def test_validate_value_fail():
    input_value = 10.0
    try:
        _ = validate_value("test value", input_value, 0.0, 9.9, False)
    except Exception:
        return
    assert False


# test to check that valid_value returns null value when we expect it to
def test_validate_value_nullify():
    input_value = 10.0
    try:
        value = validate_value("test value", input_value, 0.0, 9.9, True)
    except Exception:
        assert False
    assert value is None


# check that test transform works
def test_transform(data_dict, station_dict, mapping_dict):
    # create CSV
    output = StringIO()
    writer = csv.DictWriter(output, quoting=csv.QUOTE_NONNUMERIC,
                            fieldnames=data_dict.keys())
    writer.writeheader()
    writer.writerow(data_dict)
    data = output.getvalue()
    result = transform(data, station_dict, mapping_dict)
<<<<<<< HEAD
    for item in result:
        assert isinstance(item, dict)
        assert "md5" in item
        assert "_meta" in item
        assert item["md5"] == '981938dbd97be3e5adc8e7b1c6eb642c'
=======
    assert isinstance(result, GeneratorType)
    first = next(result)
    assert first['_meta']['identifier'] == '981938dbd97be3e5adc8e7b1c6eb642c'
    result = transform(data, station_dict, mapping_dict)
    assert len(list(result))
>>>>>>> 56c046bd


def test_json(data_dict, station_dict, mapping_dict, json_template,
              json_result):
    # create CSV
    output = StringIO()
    writer = csv.DictWriter(output, quoting=csv.QUOTE_NONNUMERIC,
                            fieldnames=data_dict.keys())
    writer.writeheader()
    writer.writerow(data_dict)
    data = output.getvalue()
    # transform CSV to BUFR
    result = transform(data, station_dict, mapping_dict, json_template)
    for item in result:
        geojson = json.loads(item["geojson"])
        # we need to copy result time to our expected json result
        json_result["properties"]["resultTime"] = \
            geojson["properties"]["resultTime"]
        # now compare
        assert json.dumps(geojson) == json.dumps(json_result)<|MERGE_RESOLUTION|>--- conflicted
+++ resolved
@@ -40,11 +40,8 @@
 def mapping_dict():
     return {
         "inputDelayedDescriptorReplicationFactor": [],
-<<<<<<< HEAD
         "number_header_rows": 1,
         "names_on_row": 1,
-=======
->>>>>>> 56c046bd
         "header": [
             {"eccodes_key": "edition", "value": 4},  # noqa
             {"eccodes_key": "masterTableNumber", "value": 0},  # noqa
@@ -329,19 +326,12 @@
     writer.writerow(data_dict)
     data = output.getvalue()
     result = transform(data, station_dict, mapping_dict)
-<<<<<<< HEAD
     for item in result:
         assert isinstance(item, dict)
         assert "md5" in item
         assert "_meta" in item
         assert item["md5"] == '981938dbd97be3e5adc8e7b1c6eb642c'
-=======
-    assert isinstance(result, GeneratorType)
-    first = next(result)
-    assert first['_meta']['identifier'] == '981938dbd97be3e5adc8e7b1c6eb642c'
-    result = transform(data, station_dict, mapping_dict)
-    assert len(list(result))
->>>>>>> 56c046bd
+
 
 
 def test_json(data_dict, station_dict, mapping_dict, json_template,
