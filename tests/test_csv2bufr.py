--- conflicted
+++ resolved
@@ -86,6 +86,7 @@
         "hour": 18,
         "minute": 0
     }
+
 
 @pytest.fixture
 def json_template():
@@ -130,7 +131,8 @@
                     },
                     "cf_standard_name": "pressure_at_mean_sea_level",
                     "units": {
-                        "eccodes_key": "#1#pressureReducedToMeanSeaLevel->units"
+                        "eccodes_key":
+                            "#1#pressureReducedToMeanSeaLevel->units"
                     },
                     "sensor_height_above_local_ground": None,
                     "sensor_height_above_mean_sea_level": None,
@@ -303,22 +305,10 @@
     data = output.getvalue()
     # transform CSV to BUFR
     result = transform(data, mapping_dict, station_dict)
-<<<<<<< HEAD
-    for key in result:
-        # write to file
-        with open("test.bufr4", "wb") as fh:
-            fh.write(result[key].read())
-
-        # next  read and convert to JSON
-        with open("test.bufr4", "rb") as fh:
-            handle = codes_bufr_new_from_file(fh )
-        json_dict = bufr_to_json(handle, json_template)
-=======
 
     for key, value in result.items():
         # transform BUFR to GeoJSON
         json_dict = bufr2geojson(key, value, json_template)
->>>>>>> bb78f8ea
 
         # copy id and resulttime to expected result, these are generated at the
         # time of testing.
